package osl

import (
	"fmt"
	"net"
	"regexp"
	"sync"
	"syscall"
	"time"

	log "github.com/Sirupsen/logrus"
	"github.com/docker/libnetwork/ns"
	"github.com/docker/libnetwork/types"
	"github.com/vishvananda/netlink"
	"github.com/vishvananda/netns"
)

// IfaceOption is a function option type to set interface options
type IfaceOption func(i *nwIface)

type nwIface struct {
	srcName     string
	dstName     string
	master      string
	dstMaster   string
	mac         net.HardwareAddr
	address     *net.IPNet
	extraAddress []*net.IPNet
	addressIPv6 *net.IPNet
	ipAliases   []*net.IPNet
	llAddrs     []*net.IPNet
	routes      []*net.IPNet
	bridge      bool
	ns          *networkNamespace
	sync.Mutex
}

func (i *nwIface) SrcName() string {
	i.Lock()
	defer i.Unlock()

	return i.srcName
}

func (i *nwIface) DstName() string {
	i.Lock()
	defer i.Unlock()

	return i.dstName
}

func (i *nwIface) DstMaster() string {
	i.Lock()
	defer i.Unlock()

	return i.dstMaster
}

func (i *nwIface) Bridge() bool {
	i.Lock()
	defer i.Unlock()

	return i.bridge
}

func (i *nwIface) Master() string {
	i.Lock()
	defer i.Unlock()

	return i.master
}

func (i *nwIface) MacAddress() net.HardwareAddr {
	i.Lock()
	defer i.Unlock()

	return types.GetMacCopy(i.mac)
}

func (i *nwIface) Address() *net.IPNet {
	i.Lock()
	defer i.Unlock()

	return types.GetIPNetCopy(i.address)
}

func (i *nwIface) ExtraAddresses() []*net.IPNet {
	i.Lock()
	defer i.Unlock()

	ea := make([]*net.IPNet, len(i.extraAddress))
	for index, ip := range i.extraAddress {
		r := types.GetIPNetCopy(ip)
		ea[index] = r
	}
	return ea
}

func (i *nwIface) AddressIPv6() *net.IPNet {
	i.Lock()
	defer i.Unlock()

	return types.GetIPNetCopy(i.addressIPv6)
}

func (i *nwIface) LinkLocalAddresses() []*net.IPNet {
	i.Lock()
	defer i.Unlock()

	return i.llAddrs
}

func (i *nwIface) IPAliases() []*net.IPNet {
	i.Lock()
	defer i.Unlock()

	return i.ipAliases
}

func (i *nwIface) Routes() []*net.IPNet {
	i.Lock()
	defer i.Unlock()

	routes := make([]*net.IPNet, len(i.routes))
	for index, route := range i.routes {
		r := types.GetIPNetCopy(route)
		routes[index] = r
	}

	return routes
}

func (n *networkNamespace) Interfaces() []Interface {
	n.Lock()
	defer n.Unlock()

	ifaces := make([]Interface, len(n.iFaces))

	for i, iface := range n.iFaces {
		ifaces[i] = iface
	}

	return ifaces
}

func (i *nwIface) Remove() error {
	i.Lock()
	n := i.ns
	i.Unlock()

	n.Lock()
	isDefault := n.isDefault
	nlh := n.nlHandle
	n.Unlock()

	// Find the network interface identified by the DstName attribute.
	iface, err := nlh.LinkByName(i.DstName())
	if err != nil {
		return err
	}

	// Down the interface before configuring
	if err := nlh.LinkSetDown(iface); err != nil {
		return err
	}

	err = nlh.LinkSetName(iface, i.SrcName())
	if err != nil {
		log.Debugf("LinkSetName failed for interface %s: %v", i.SrcName(), err)
		return err
	}

	// if it is a bridge just delete it.
	if i.Bridge() {
		if err := nlh.LinkDel(iface); err != nil {
			return fmt.Errorf("failed deleting bridge %q: %v", i.SrcName(), err)
		}
	} else if !isDefault {
		// Move the network interface to caller namespace.
		if err := nlh.LinkSetNsFd(iface, ns.ParseHandlerInt()); err != nil {
			log.Debugf("LinkSetNsPid failed for interface %s: %v", i.SrcName(), err)
			return err
		}
	}

	n.Lock()
	for index, intf := range n.iFaces {
		if intf == i {
			n.iFaces = append(n.iFaces[:index], n.iFaces[index+1:]...)
			break
		}
	}
	n.Unlock()

	return nil
}

// Returns the sandbox's side veth interface statistics
func (i *nwIface) Statistics() (*types.InterfaceStatistics, error) {
	i.Lock()
	n := i.ns
	i.Unlock()

	l, err := n.nlHandle.LinkByName(i.DstName())
	if err != nil {
		return nil, fmt.Errorf("failed to retrieve the statistics for %s in netns %s: %v", i.DstName(), n.path, err)
	}

	stats := l.Attrs().Statistics
	if stats == nil {
		return nil, fmt.Errorf("no statistics were returned")
	}

	return &types.InterfaceStatistics{
		RxBytes:   uint64(stats.RxBytes),
		TxBytes:   uint64(stats.TxBytes),
		RxPackets: uint64(stats.RxPackets),
		TxPackets: uint64(stats.TxPackets),
		RxDropped: uint64(stats.RxDropped),
		TxDropped: uint64(stats.TxDropped),
	}, nil
}

func (n *networkNamespace) findDst(srcName string, isBridge bool) string {
	n.Lock()
	defer n.Unlock()

	for _, i := range n.iFaces {
		// The master should match the srcname of the interface and the
		// master interface should be of type bridge, if searching for a bridge type
		if i.SrcName() == srcName && (!isBridge || i.Bridge()) {
			return i.DstName()
		}
	}

	return ""
}

func (n *networkNamespace) AddInterface(srcName, dstPrefix string, options ...IfaceOption) error {
	i := &nwIface{srcName: srcName, dstName: dstPrefix, ns: n}
	i.processInterfaceOptions(options...)

	if i.master != "" {
		i.dstMaster = n.findDst(i.master, true)
		if i.dstMaster == "" {
			return fmt.Errorf("could not find an appropriate master %q for %q",
				i.master, i.srcName)
		}
	}

	n.Lock()
	if n.isDefault {
		i.dstName = i.srcName
	} else {
		i.dstName = fmt.Sprintf("%s%d", i.dstName, n.nextIfIndex)
		n.nextIfIndex++
	}

	path := n.path
	isDefault := n.isDefault
	nlh := n.nlHandle
	nlhHost := ns.NlHandle()
	n.Unlock()

	// If it is a bridge interface we have to create the bridge inside
	// the namespace so don't try to lookup the interface using srcName
	if i.bridge {
		link := &netlink.Bridge{
			LinkAttrs: netlink.LinkAttrs{
				Name: i.srcName,
			},
		}
		if err := nlh.LinkAdd(link); err != nil {
			return fmt.Errorf("failed to create bridge %q: %v", i.srcName, err)
		}
	} else {
		// Find the network interface identified by the SrcName attribute.
		iface, err := nlhHost.LinkByName(i.srcName)
		if err != nil {
			return fmt.Errorf("failed to get link by name %q: %v", i.srcName, err)
		}

		// Move the network interface to the destination
		// namespace only if the namespace is not a default
		// type
		if !isDefault {
			newNs, err := netns.GetFromPath(path)
			if err != nil {
				return fmt.Errorf("failed get network namespace %q: %v", path, err)
			}
			defer newNs.Close()
			if err := nlhHost.LinkSetNsFd(iface, int(newNs)); err != nil {
				return fmt.Errorf("failed to set namespace on link %q: %v", i.srcName, err)
			}
		}
	}

	// Find the network interface identified by the SrcName attribute.
	iface, err := nlh.LinkByName(i.srcName)
	if err != nil {
		return fmt.Errorf("failed to get link by name %q: %v", i.srcName, err)
	}

	// Down the interface before configuring
	if err := nlh.LinkSetDown(iface); err != nil {
		return fmt.Errorf("failed to set link down: %v", err)
	}

	// Configure the interface now this is moved in the proper namespace.
	if err := configureInterface(nlh, iface, i); err != nil {
		return err
	}

	// Up the interface.
	cnt := 0
	for err = nlh.LinkSetUp(iface); err != nil && cnt < 3; cnt++ {
		log.Debugf("retrying link setup because of: %v", err)
		time.Sleep(10 * time.Millisecond)
		err = nlh.LinkSetUp(iface)
	}
	if err != nil {
		return fmt.Errorf("failed to set link up: %v", err)
	}

	// Set the routes on the interface. This can only be done when the interface is up.
	if err := setInterfaceRoutes(nlh, iface, i); err != nil {
		return fmt.Errorf("error setting interface %q routes to %q: %v", iface.Attrs().Name, i.Routes(), err)
	}

	n.Lock()
	n.iFaces = append(n.iFaces, i)
	n.Unlock()

	return nil
}

func configureInterface(nlh *netlink.Handle, iface netlink.Link, i *nwIface) error {
	ifaceName := iface.Attrs().Name
	ifaceConfigurators := []struct {
		Fn         func(*netlink.Handle, netlink.Link, *nwIface) error
		ErrMessage string
	}{
		{setInterfaceName, fmt.Sprintf("error renaming interface %q to %q", ifaceName, i.DstName())},
		{setInterfaceMAC, fmt.Sprintf("error setting interface %q MAC to %q", ifaceName, i.MacAddress())},
		{setInterfaceIP, fmt.Sprintf("error setting interface %q IP to %q", ifaceName, i.Address())},
		{setInterfaceExtraIP, fmt.Sprintf("error setting interface %q extra IP to %q", ifaceName, i.ExtraAddresses())},
		{setInterfaceIPv6, fmt.Sprintf("error setting interface %q IPv6 to %q", ifaceName, i.AddressIPv6())},
		{setInterfaceMaster, fmt.Sprintf("error setting interface %q master to %q", ifaceName, i.DstMaster())},
		{setInterfaceLinkLocalIPs, fmt.Sprintf("error setting interface %q link local IPs to %v", ifaceName, i.LinkLocalAddresses())},
		{setInterfaceIPAliases, fmt.Sprintf("error setting interface %q IP Aliases to %v", ifaceName, i.IPAliases())},
	}

	for _, config := range ifaceConfigurators {
		if err := config.Fn(nlh, iface, i); err != nil {
			return fmt.Errorf("%s: %v", config.ErrMessage, err)
		}
	}
	return nil
}

func setInterfaceMaster(nlh *netlink.Handle, iface netlink.Link, i *nwIface) error {
	if i.DstMaster() == "" {
		return nil
	}

	return nlh.LinkSetMaster(iface, &netlink.Bridge{
		LinkAttrs: netlink.LinkAttrs{Name: i.DstMaster()}})
}

func setInterfaceMAC(nlh *netlink.Handle, iface netlink.Link, i *nwIface) error {
	if i.MacAddress() == nil {
		return nil
	}
	return nlh.LinkSetHardwareAddr(iface, i.MacAddress())
}

func setInterfaceIP(nlh *netlink.Handle, iface netlink.Link, i *nwIface) error {
	if i.Address() == nil {
		return nil
	}

	ipAddr := &netlink.Addr{IPNet: i.Address(), Label: ""}
	return nlh.AddrAdd(iface, ipAddr)
}

<<<<<<< HEAD
func setInterfaceIPv6(nlh *netlink.Handle, iface netlink.Link, i *nwIface) error {
=======
func setInterfaceExtraIP(iface netlink.Link, i *nwIface) error {
	if i.ExtraAddresses() == nil {
		return nil
	}
	for _, ip := range i.ExtraAddresses() {
		if ip != nil {
			ipAddr := &netlink.Addr{IPNet: ip, Label: ""}
			if err := netlink.AddrAdd(iface, ipAddr); err != nil {
				return err;
			}
		}
	}
	return nil
}


func setInterfaceIPv6(iface netlink.Link, i *nwIface) error {
>>>>>>> 031d189b
	if i.AddressIPv6() == nil {
		return nil
	}
	ipAddr := &netlink.Addr{IPNet: i.AddressIPv6(), Label: "", Flags: syscall.IFA_F_NODAD}
	return nlh.AddrAdd(iface, ipAddr)
}

func setInterfaceLinkLocalIPs(nlh *netlink.Handle, iface netlink.Link, i *nwIface) error {
	for _, llIP := range i.LinkLocalAddresses() {
		ipAddr := &netlink.Addr{IPNet: llIP}
		if err := nlh.AddrAdd(iface, ipAddr); err != nil {
			return err
		}
	}
	return nil
}

func setInterfaceIPAliases(nlh *netlink.Handle, iface netlink.Link, i *nwIface) error {
	for _, si := range i.IPAliases() {
		ipAddr := &netlink.Addr{IPNet: si}
		if err := nlh.AddrAdd(iface, ipAddr); err != nil {
			return err
		}
	}
	return nil
}

func setInterfaceName(nlh *netlink.Handle, iface netlink.Link, i *nwIface) error {
	return nlh.LinkSetName(iface, i.DstName())
}

func setInterfaceRoutes(nlh *netlink.Handle, iface netlink.Link, i *nwIface) error {
	for _, route := range i.Routes() {
		err := nlh.RouteAdd(&netlink.Route{
			Scope:     netlink.SCOPE_LINK,
			LinkIndex: iface.Attrs().Index,
			Dst:       route,
		})
		if err != nil {
			return err
		}
	}
	return nil
}

// In older kernels (like the one in Centos 6.6 distro) sysctl does not have netns support. Therefore
// we cannot gather the statistics from /sys/class/net/<dev>/statistics/<counter> files. Per-netns stats
// are naturally found in /proc/net/dev in kernels which support netns (ifconfig relies on that).
const (
	netStatsFile = "/proc/net/dev"
	base         = "[ ]*%s:([ ]+[0-9]+){16}"
)

func scanInterfaceStats(data, ifName string, i *types.InterfaceStatistics) error {
	var (
		bktStr string
		bkt    uint64
	)

	regex := fmt.Sprintf(base, ifName)
	re := regexp.MustCompile(regex)
	line := re.FindString(data)

	_, err := fmt.Sscanf(line, "%s %d %d %d %d %d %d %d %d %d %d %d %d %d %d %d %d",
		&bktStr, &i.RxBytes, &i.RxPackets, &i.RxErrors, &i.RxDropped, &bkt, &bkt, &bkt,
		&bkt, &i.TxBytes, &i.TxPackets, &i.TxErrors, &i.TxDropped, &bkt, &bkt, &bkt, &bkt)

	return err
}<|MERGE_RESOLUTION|>--- conflicted
+++ resolved
@@ -383,9 +383,6 @@
 	return nlh.AddrAdd(iface, ipAddr)
 }
 
-<<<<<<< HEAD
-func setInterfaceIPv6(nlh *netlink.Handle, iface netlink.Link, i *nwIface) error {
-=======
 func setInterfaceExtraIP(iface netlink.Link, i *nwIface) error {
 	if i.ExtraAddresses() == nil {
 		return nil
@@ -401,9 +398,7 @@
 	return nil
 }
 
-
-func setInterfaceIPv6(iface netlink.Link, i *nwIface) error {
->>>>>>> 031d189b
+func setInterfaceIPv6(nlh *netlink.Handle, iface netlink.Link, i *nwIface) error {
 	if i.AddressIPv6() == nil {
 		return nil
 	}
