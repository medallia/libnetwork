package libnetwork

import (
	"container/heap"
	"encoding/json"
	"fmt"
	"net"
	"strings"
	"sync"

	log "github.com/Sirupsen/logrus"
	"github.com/docker/libnetwork/datastore"
	"github.com/docker/libnetwork/ipamapi"
	"github.com/docker/libnetwork/netlabel"
	"github.com/docker/libnetwork/options"
	"github.com/docker/libnetwork/types"
)

// Endpoint represents a logical connection between a network and a sandbox.
type Endpoint interface {
	// A system generated id for this endpoint.
	ID() string

	// Name returns the name of this endpoint.
	Name() string

	// Network returns the name of the network to which this endpoint is attached.
	Network() string

	// Join joins the sandbox to the endpoint and populates into the sandbox
	// the network resources allocated for the endpoint.
	Join(sandbox Sandbox, options ...EndpointOption) error

	// Leave detaches the network resources populated in the sandbox.
	Leave(sandbox Sandbox, options ...EndpointOption) error

	// Return certain operational data belonging to this endpoint
	Info() EndpointInfo

	// DriverInfo returns a collection of driver operational data related to this endpoint retrieved from the driver
	DriverInfo() (map[string]interface{}, error)

	// Delete and detaches this endpoint from the network.
	Delete(force bool) error
}

// EndpointOption is an option setter function type used to pass various options to Network
// and Endpoint interfaces methods. The various setter functions of type EndpointOption are
// provided by libnetwork, they look like <Create|Join|Leave>Option[...](...)
type EndpointOption func(ep *endpoint)

type endpoint struct {
	name              string
	id                string
	network           *network
	iface             *endpointInterface
	joinInfo          *endpointJoinInfo
	sandboxID         string
	locator           string
	exposedPorts      []types.TransportPort
	anonymous         bool
	disableResolution bool
	generic           map[string]interface{}
	joinLeaveDone     chan struct{}
	prefAddress       net.IP
	prefAddressV6     net.IP
	ipamOptions       map[string]string
	aliases           map[string]string
	myAliases         []string
	svcID             string
	svcName           string
	virtualIP         net.IP
	svcAliases        []string
	ingressPorts      []*PortConfig
	dbIndex           uint64
	dbExists          bool
	sync.Mutex
}

func (ep *endpoint) MarshalJSON() ([]byte, error) {
	ep.Lock()
	defer ep.Unlock()

	epMap := make(map[string]interface{})
	epMap["name"] = ep.name
	epMap["id"] = ep.id
	epMap["ep_iface"] = ep.iface
	epMap["joinInfo"] = ep.joinInfo
	epMap["exposed_ports"] = ep.exposedPorts
	if ep.generic != nil {
		epMap["generic"] = ep.generic
	}
	epMap["sandbox"] = ep.sandboxID
	epMap["locator"] = ep.locator
	epMap["anonymous"] = ep.anonymous
	epMap["disableResolution"] = ep.disableResolution
	epMap["myAliases"] = ep.myAliases
	epMap["svcName"] = ep.svcName
	epMap["svcID"] = ep.svcID
	epMap["virtualIP"] = ep.virtualIP.String()
	epMap["ingressPorts"] = ep.ingressPorts
	epMap["svcAliases"] = ep.svcAliases

	return json.Marshal(epMap)
}

func (ep *endpoint) UnmarshalJSON(b []byte) (err error) {
	ep.Lock()
	defer ep.Unlock()

	var epMap map[string]interface{}
	if err := json.Unmarshal(b, &epMap); err != nil {
		return err
	}
	ep.name = epMap["name"].(string)
	ep.id = epMap["id"].(string)

	ib, _ := json.Marshal(epMap["ep_iface"])
	json.Unmarshal(ib, &ep.iface)

	jb, _ := json.Marshal(epMap["joinInfo"])
	json.Unmarshal(jb, &ep.joinInfo)

	tb, _ := json.Marshal(epMap["exposed_ports"])
	var tPorts []types.TransportPort
	json.Unmarshal(tb, &tPorts)
	ep.exposedPorts = tPorts

	cb, _ := json.Marshal(epMap["sandbox"])
	json.Unmarshal(cb, &ep.sandboxID)

	if v, ok := epMap["generic"]; ok {
		ep.generic = v.(map[string]interface{})

		if opt, ok := ep.generic[netlabel.PortMap]; ok {
			pblist := []types.PortBinding{}

			for i := 0; i < len(opt.([]interface{})); i++ {
				pb := types.PortBinding{}
				tmp := opt.([]interface{})[i].(map[string]interface{})

				bytes, err := json.Marshal(tmp)
				if err != nil {
					log.Error(err)
					break
				}
				err = json.Unmarshal(bytes, &pb)
				if err != nil {
					log.Error(err)
					break
				}
				pblist = append(pblist, pb)
			}
			ep.generic[netlabel.PortMap] = pblist
		}

		if opt, ok := ep.generic[netlabel.ExposedPorts]; ok {
			tplist := []types.TransportPort{}

			for i := 0; i < len(opt.([]interface{})); i++ {
				tp := types.TransportPort{}
				tmp := opt.([]interface{})[i].(map[string]interface{})

				bytes, err := json.Marshal(tmp)
				if err != nil {
					log.Error(err)
					break
				}
				err = json.Unmarshal(bytes, &tp)
				if err != nil {
					log.Error(err)
					break
				}
				tplist = append(tplist, tp)
			}
			ep.generic[netlabel.ExposedPorts] = tplist

		}
	}

	if v, ok := epMap["anonymous"]; ok {
		ep.anonymous = v.(bool)
	}
	if v, ok := epMap["disableResolution"]; ok {
		ep.disableResolution = v.(bool)
	}
	if l, ok := epMap["locator"]; ok {
		ep.locator = l.(string)
	}

	if sn, ok := epMap["svcName"]; ok {
		ep.svcName = sn.(string)
	}

	if si, ok := epMap["svcID"]; ok {
		ep.svcID = si.(string)
	}

	if vip, ok := epMap["virtualIP"]; ok {
		ep.virtualIP = net.ParseIP(vip.(string))
	}

	sal, _ := json.Marshal(epMap["svcAliases"])
	var svcAliases []string
	json.Unmarshal(sal, &svcAliases)
	ep.svcAliases = svcAliases

	pc, _ := json.Marshal(epMap["ingressPorts"])
	var ingressPorts []*PortConfig
	json.Unmarshal(pc, &ingressPorts)
	ep.ingressPorts = ingressPorts

	ma, _ := json.Marshal(epMap["myAliases"])
	var myAliases []string
	json.Unmarshal(ma, &myAliases)
	ep.myAliases = myAliases
	return nil
}

func (ep *endpoint) New() datastore.KVObject {
	return &endpoint{network: ep.getNetwork()}
}

func (ep *endpoint) CopyTo(o datastore.KVObject) error {
	ep.Lock()
	defer ep.Unlock()

	dstEp := o.(*endpoint)
	dstEp.name = ep.name
	dstEp.id = ep.id
	dstEp.sandboxID = ep.sandboxID
	dstEp.locator = ep.locator
	dstEp.dbIndex = ep.dbIndex
	dstEp.dbExists = ep.dbExists
	dstEp.anonymous = ep.anonymous
	dstEp.disableResolution = ep.disableResolution
	dstEp.svcName = ep.svcName
	dstEp.svcID = ep.svcID
	dstEp.virtualIP = ep.virtualIP

	dstEp.svcAliases = make([]string, len(ep.svcAliases))
	copy(dstEp.svcAliases, ep.svcAliases)

	dstEp.ingressPorts = make([]*PortConfig, len(ep.ingressPorts))
	copy(dstEp.ingressPorts, ep.ingressPorts)

	if ep.iface != nil {
		dstEp.iface = &endpointInterface{}
		ep.iface.CopyTo(dstEp.iface)
	}

	if ep.joinInfo != nil {
		dstEp.joinInfo = &endpointJoinInfo{}
		ep.joinInfo.CopyTo(dstEp.joinInfo)
	}

	dstEp.exposedPorts = make([]types.TransportPort, len(ep.exposedPorts))
	copy(dstEp.exposedPorts, ep.exposedPorts)

	dstEp.myAliases = make([]string, len(ep.myAliases))
	copy(dstEp.myAliases, ep.myAliases)

	dstEp.generic = options.Generic{}
	for k, v := range ep.generic {
		dstEp.generic[k] = v
	}

	return nil
}

func (ep *endpoint) ID() string {
	ep.Lock()
	defer ep.Unlock()

	return ep.id
}

func (ep *endpoint) Name() string {
	ep.Lock()
	defer ep.Unlock()

	return ep.name
}

func (ep *endpoint) MyAliases() []string {
	ep.Lock()
	defer ep.Unlock()

	return ep.myAliases
}

func (ep *endpoint) Network() string {
	if ep.network == nil {
		return ""
	}

	return ep.network.name
}

func (ep *endpoint) isAnonymous() bool {
	ep.Lock()
	defer ep.Unlock()
	return ep.anonymous
}

func (ep *endpoint) needResolver() bool {
	ep.Lock()
	defer ep.Unlock()
	return !ep.disableResolution
}

// endpoint Key structure : endpoint/network-id/endpoint-id
func (ep *endpoint) Key() []string {
	if ep.network == nil {
		return nil
	}

	return []string{datastore.EndpointKeyPrefix, ep.network.id, ep.id}
}

func (ep *endpoint) KeyPrefix() []string {
	if ep.network == nil {
		return nil
	}

	return []string{datastore.EndpointKeyPrefix, ep.network.id}
}

func (ep *endpoint) networkIDFromKey(key string) (string, error) {
	// endpoint Key structure : docker/libnetwork/endpoint/${network-id}/${endpoint-id}
	// it's an invalid key if the key doesn't have all the 5 key elements above
	keyElements := strings.Split(key, "/")
	if !strings.HasPrefix(key, datastore.Key(datastore.EndpointKeyPrefix)) || len(keyElements) < 5 {
		return "", fmt.Errorf("invalid endpoint key : %v", key)
	}
	// network-id is placed at index=3. pls refer to endpoint.Key() method
	return strings.Split(key, "/")[3], nil
}

func (ep *endpoint) Value() []byte {
	b, err := json.Marshal(ep)
	if err != nil {
		return nil
	}
	return b
}

func (ep *endpoint) SetValue(value []byte) error {
	return json.Unmarshal(value, ep)
}

func (ep *endpoint) Index() uint64 {
	ep.Lock()
	defer ep.Unlock()
	return ep.dbIndex
}

func (ep *endpoint) SetIndex(index uint64) {
	ep.Lock()
	defer ep.Unlock()
	ep.dbIndex = index
	ep.dbExists = true
}

func (ep *endpoint) Exists() bool {
	ep.Lock()
	defer ep.Unlock()
	return ep.dbExists
}

func (ep *endpoint) Skip() bool {
	return ep.getNetwork().Skip()
}

func (ep *endpoint) processOptions(options ...EndpointOption) {
	ep.Lock()
	defer ep.Unlock()

	for _, opt := range options {
		if opt != nil {
			opt(ep)
		}
	}
}

func (ep *endpoint) getNetwork() *network {
	ep.Lock()
	defer ep.Unlock()

	return ep.network
}

func (ep *endpoint) getNetworkFromStore() (*network, error) {
	if ep.network == nil {
		return nil, fmt.Errorf("invalid network object in endpoint %s", ep.Name())
	}

	return ep.network.getController().getNetworkFromStore(ep.network.id)
}

func (ep *endpoint) Join(sbox Sandbox, options ...EndpointOption) error {
	if sbox == nil {
		return types.BadRequestErrorf("endpoint cannot be joined by nil container")
	}

	sb, ok := sbox.(*sandbox)
	if !ok {
		return types.BadRequestErrorf("not a valid Sandbox interface")
	}

	sb.joinLeaveStart()
	defer sb.joinLeaveEnd()

	return ep.sbJoin(sb, options...)
}

func (ep *endpoint) sbJoin(sb *sandbox, options ...EndpointOption) error {
	n, err := ep.getNetworkFromStore()
	if err != nil {
		return fmt.Errorf("failed to get network from store during join: %v", err)
	}

	ep, err = n.getEndpointFromStore(ep.ID())
	if err != nil {
		return fmt.Errorf("failed to get endpoint from store during join: %v", err)
	}

	ep.Lock()
	if ep.sandboxID != "" {
		ep.Unlock()
		return types.ForbiddenErrorf("another container is attached to the same network endpoint")
	}
	ep.network = n
	ep.sandboxID = sb.ID()
	ep.joinInfo = &endpointJoinInfo{}
	epid := ep.id
	ep.Unlock()
	defer func() {
		if err != nil {
			ep.Lock()
			ep.sandboxID = ""
			ep.Unlock()
		}
	}()

	nid := n.ID()

	ep.processOptions(options...)

	d, err := n.driver(true)
	if err != nil {
		return fmt.Errorf("failed to join endpoint: %v", err)
	}

	err = d.Join(nid, epid, sb.Key(), ep, sb.Labels())
	if err != nil {
		return err
	}
	defer func() {
		if err != nil {
			if err := d.Leave(nid, epid); err != nil {
				log.Warnf("driver leave failed while rolling back join: %v", err)
			}
		}
	}()

	// Watch for service records
	if !n.getController().isAgent() {
		n.getController().watchSvcRecord(ep)
	}

	address := ""
	if ip := ep.getFirstInterfaceAddress(); ip != nil {
		address = ip.String()
	}
	if err = sb.updateHostsFile(address); err != nil {
		return err
	}
	if err = sb.updateDNS(n.enableIPv6); err != nil {
		return err
	}

	if err = n.getController().updateToStore(ep); err != nil {
		return err
	}

	// Current endpoint providing external connectivity for the sandbox
	extEp := sb.getGatewayEndpoint()

	sb.Lock()
	heap.Push(&sb.endpoints, ep)
	sb.Unlock()
	defer func() {
		if err != nil {
			sb.removeEndpoint(ep)
		}
	}()

	if err = sb.populateNetworkResources(ep); err != nil {
		return err
	}

<<<<<<< HEAD
	if e := ep.addToCluster(); e != nil {
		log.Errorf("Could not update state for endpoint %s into cluster: %v", ep.Name(), e)
	}

=======
>>>>>>> 031d189b
	if sb.needDefaultGW() && sb.getEndpointInGWNetwork() == nil {
		return sb.setupDefaultGW()
	}

	moveExtConn := sb.getGatewayEndpoint() != extEp

	if moveExtConn {
		if extEp != nil {
			log.Debugf("Revoking external connectivity on endpoint %s (%s)", extEp.Name(), extEp.ID())
			if err = d.RevokeExternalConnectivity(extEp.network.ID(), extEp.ID()); err != nil {
				return types.InternalErrorf(
					"driver failed revoking external connectivity on endpoint %s (%s): %v",
					extEp.Name(), extEp.ID(), err)
			}
			defer func() {
				if err != nil {
					if e := d.ProgramExternalConnectivity(extEp.network.ID(), extEp.ID(), sb.Labels()); e != nil {
						log.Warnf("Failed to roll-back external connectivity on endpoint %s (%s): %v",
							extEp.Name(), extEp.ID(), e)
					}
				}
			}()
		}
		if !n.internal {
			log.Debugf("Programming external connectivity on endpoint %s (%s)", ep.Name(), ep.ID())
			if err = d.ProgramExternalConnectivity(n.ID(), ep.ID(), sb.Labels()); err != nil {
				return types.InternalErrorf(
					"driver failed programming external connectivity on endpoint %s (%s): %v",
					ep.Name(), ep.ID(), err)
			}
		}

<<<<<<< HEAD
	}

	if !sb.needDefaultGW() {
		if err := sb.clearDefaultGW(); err != nil {
			log.Warnf("Failure while disconnecting sandbox %s (%s) from gateway network: %v",
				sb.ID(), sb.ContainerID(), err)
		}
	}

=======
		if sb.resolver != nil {
			sb.resolver.FlushExtServers()
		}
	}

	if !sb.needDefaultGW() {
		if err := sb.clearDefaultGW(); err != nil {
			log.Warnf("Failure while disconnecting sandbox %s (%s) from gateway network: %v",
				sb.ID(), sb.ContainerID(), err)
		}
	}

>>>>>>> 031d189b
	return nil
}

func (ep *endpoint) rename(name string) error {
	var err error
	n := ep.getNetwork()
	if n == nil {
		return fmt.Errorf("network not connected for ep %q", ep.name)
	}

	n.getController().Lock()
	netWatch, ok := n.getController().nmap[n.ID()]
	n.getController().Unlock()

	if !ok {
		return fmt.Errorf("watch null for network %q", n.Name())
	}

	n.updateSvcRecord(ep, n.getController().getLocalEps(netWatch), false)

	oldName := ep.name
	oldAnonymous := ep.anonymous
	ep.name = name
	ep.anonymous = false

	n.updateSvcRecord(ep, n.getController().getLocalEps(netWatch), true)
	defer func() {
		if err != nil {
			n.updateSvcRecord(ep, n.getController().getLocalEps(netWatch), false)
			ep.name = oldName
			ep.anonymous = oldAnonymous
			n.updateSvcRecord(ep, n.getController().getLocalEps(netWatch), true)
		}
	}()

	// Update the store with the updated name
	if err = n.getController().updateToStore(ep); err != nil {
		return err
	}
	// After the name change do a dummy endpoint count update to
	// trigger the service record update in the peer nodes

	// Ignore the error because updateStore fail for EpCnt is a
	// benign error. Besides there is no meaningful recovery that
	// we can do. When the cluster recovers subsequent EpCnt update
	// will force the peers to get the correct EP name.
	n.getEpCnt().updateStore()

	return err
}

func (ep *endpoint) hasInterface(iName string) bool {
	ep.Lock()
	defer ep.Unlock()

	return ep.iface != nil && ep.iface.srcName == iName
}

func (ep *endpoint) Leave(sbox Sandbox, options ...EndpointOption) error {
	if sbox == nil || sbox.ID() == "" || sbox.Key() == "" {
		return types.BadRequestErrorf("invalid Sandbox passed to enpoint leave: %v", sbox)
	}

	sb, ok := sbox.(*sandbox)
	if !ok {
		return types.BadRequestErrorf("not a valid Sandbox interface")
	}

	sb.joinLeaveStart()
	defer sb.joinLeaveEnd()

	if sb.resolver != nil {
		sb.resolver.FlushExtServers()
	}

	return ep.sbLeave(sb, false, options...)
}

func (ep *endpoint) sbLeave(sb *sandbox, force bool, options ...EndpointOption) error {
	n, err := ep.getNetworkFromStore()
	if err != nil {
		return fmt.Errorf("failed to get network from store during leave: %v", err)
	}

	ep, err = n.getEndpointFromStore(ep.ID())
	if err != nil {
		return fmt.Errorf("failed to get endpoint from store during leave: %v", err)
	}

	ep.Lock()
	sid := ep.sandboxID
	ep.Unlock()

	if sid == "" {
		return types.ForbiddenErrorf("cannot leave endpoint with no attached sandbox")
	}
	if sid != sb.ID() {
		return types.ForbiddenErrorf("unexpected sandbox ID in leave request. Expected %s. Got %s", ep.sandboxID, sb.ID())
	}

	ep.processOptions(options...)

	d, err := n.driver(!force)
	if err != nil {
		return fmt.Errorf("failed to leave endpoint: %v", err)
	}

	ep.Lock()
	ep.sandboxID = ""
	ep.network = n
	ep.Unlock()

	// Current endpoint providing external connectivity to the sandbox
	extEp := sb.getGatewayEndpoint()
	moveExtConn := extEp != nil && (extEp.ID() == ep.ID())

	if d != nil {
		if moveExtConn {
			log.Debugf("Revoking external connectivity on endpoint %s (%s)", ep.Name(), ep.ID())
			if err := d.RevokeExternalConnectivity(n.id, ep.id); err != nil {
				log.Warnf("driver failed revoking external connectivity on endpoint %s (%s): %v",
					ep.Name(), ep.ID(), err)
			}
		}

		if err := d.Leave(n.id, ep.id); err != nil {
			if _, ok := err.(types.MaskableError); !ok {
				log.Warnf("driver error disconnecting container %s : %v", ep.name, err)
			}
		}
	}

	if err := sb.clearNetworkResources(ep); err != nil {
		log.Warnf("Could not cleanup network resources on container %s disconnect: %v", ep.name, err)
	}

	// Update the store about the sandbox detach only after we
	// have completed sb.clearNetworkresources above to avoid
	// spurious logs when cleaning up the sandbox when the daemon
	// ungracefully exits and restarts before completing sandbox
	// detach but after store has been updated.
	if err := n.getController().updateToStore(ep); err != nil {
		return err
	}

	if e := ep.deleteFromCluster(); e != nil {
		log.Errorf("Could not delete state for endpoint %s from cluster: %v", ep.Name(), e)
	}

	sb.deleteHostsEntries(n.getSvcRecords(ep))
	if !sb.inDelete && sb.needDefaultGW() && sb.getEndpointInGWNetwork() == nil {
		return sb.setupDefaultGW()
	}

	// New endpoint providing external connectivity for the sandbox
	extEp = sb.getGatewayEndpoint()
	if moveExtConn && extEp != nil {
		log.Debugf("Programming external connectivity on endpoint %s (%s)", extEp.Name(), extEp.ID())
		if err := d.ProgramExternalConnectivity(extEp.network.ID(), extEp.ID(), sb.Labels()); err != nil {
			log.Warnf("driver failed programming external connectivity on endpoint %s: (%s) %v",
				extEp.Name(), extEp.ID(), err)
		}
	}

	if !sb.needDefaultGW() {
		if err := sb.clearDefaultGW(); err != nil {
			log.Warnf("Failure while disconnecting sandbox %s (%s) from gateway network: %v",
				sb.ID(), sb.ContainerID(), err)
		}
<<<<<<< HEAD
=======
	}

	return nil
}

func (n *network) validateForceDelete(locator string) error {
	if n.Scope() == datastore.LocalScope {
		return nil
	}

	if locator == "" {
		return fmt.Errorf("invalid endpoint locator identifier")
>>>>>>> 031d189b
	}

	return nil
}

func (ep *endpoint) Delete(force bool) error {
	var err error
	n, err := ep.getNetworkFromStore()
	if err != nil {
		return fmt.Errorf("failed to get network during Delete: %v", err)
	}

	ep, err = n.getEndpointFromStore(ep.ID())
	if err != nil {
		return fmt.Errorf("failed to get endpoint from store during Delete: %v", err)
	}

	ep.Lock()
	epid := ep.id
	name := ep.name
	sbid := ep.sandboxID
	ep.Unlock()

	sb, _ := n.getController().SandboxByID(sbid)
	if sb != nil && !force {
		return &ActiveContainerError{name: name, id: epid}
	}

	if sb != nil {
		if e := ep.sbLeave(sb.(*sandbox), force); e != nil {
			log.Warnf("failed to leave sandbox for endpoint %s : %v", name, e)
		}
	}

	if err = n.getController().deleteFromStore(ep); err != nil {
		return err
	}

	defer func() {
		if err != nil && !force {
			ep.dbExists = false
			if e := n.getController().updateToStore(ep); e != nil {
				log.Warnf("failed to recreate endpoint in store %s : %v", name, e)
			}
		}
	}()

	if err = n.getEpCnt().DecEndpointCnt(); err != nil && !force {
		return err
	}
	defer func() {
		if err != nil && !force {
			if e := n.getEpCnt().IncEndpointCnt(); e != nil {
				log.Warnf("failed to update network %s : %v", n.name, e)
			}
		}
	}()

	// unwatch for service records
	n.getController().unWatchSvcRecord(ep)

	if err = ep.deleteEndpoint(force); err != nil && !force {
		return err
	}

	ep.releaseAddress()

	return nil
}

func (ep *endpoint) deleteEndpoint(force bool) error {
	ep.Lock()
	n := ep.network
	name := ep.name
	epid := ep.id
	ep.Unlock()

	driver, err := n.driver(!force)
	if err != nil {
		return fmt.Errorf("failed to delete endpoint: %v", err)
	}

	if driver == nil {
		return nil
	}

	if err := driver.DeleteEndpoint(n.id, epid); err != nil {
		if _, ok := err.(types.ForbiddenError); ok {
			return err
		}

		if _, ok := err.(types.MaskableError); !ok {
			log.Warnf("driver error deleting endpoint %s : %v", name, err)
		}
	}

	return nil
}

func (ep *endpoint) getSandbox() (*sandbox, bool) {
	c := ep.network.getController()
	ep.Lock()
	sid := ep.sandboxID
	ep.Unlock()

	c.Lock()
	ps, ok := c.sandboxes[sid]
	c.Unlock()

	return ps, ok
}

func (ep *endpoint) getFirstInterfaceAddress() net.IP {
	ep.Lock()
	defer ep.Unlock()

	if ep.iface.addr != nil {
		return ep.iface.addr.IP
	}

	return nil
}

// EndpointOptionGeneric function returns an option setter for a Generic option defined
// in a Dictionary of Key-Value pair
func EndpointOptionGeneric(generic map[string]interface{}) EndpointOption {
	return func(ep *endpoint) {
		for k, v := range generic {
			ep.generic[k] = v
		}
	}
}

var (
	linkLocalMask     = net.CIDRMask(16, 32)
	linkLocalMaskIPv6 = net.CIDRMask(64, 128)
)

// CreateOptionIpam function returns an option setter for the ipam configuration for this endpoint
func CreateOptionIpam(ipV4, ipV6 net.IP, llIPs []net.IP, ipamOptions map[string]string) EndpointOption {
	return func(ep *endpoint) {
		ep.prefAddress = ipV4
		ep.prefAddressV6 = ipV6
		if len(llIPs) != 0 {
			for _, ip := range llIPs {
				nw := &net.IPNet{IP: ip, Mask: linkLocalMask}
				if ip.To4() == nil {
					nw.Mask = linkLocalMaskIPv6
				}
				ep.iface.llAddrs = append(ep.iface.llAddrs, nw)
			}
		}
		ep.ipamOptions = ipamOptions
	}
}

// CreateOptionExposedPorts function returns an option setter for the container exposed
// ports option to be passed to network.CreateEndpoint() method.
func CreateOptionExposedPorts(exposedPorts []types.TransportPort) EndpointOption {
	return func(ep *endpoint) {
		// Defensive copy
		eps := make([]types.TransportPort, len(exposedPorts))
		copy(eps, exposedPorts)
		// Store endpoint label and in generic because driver needs it
		ep.exposedPorts = eps
		ep.generic[netlabel.ExposedPorts] = eps
	}
}

// CreateOptionPortMapping function returns an option setter for the mapping
// ports option to be passed to network.CreateEndpoint() method.
func CreateOptionPortMapping(portBindings []types.PortBinding) EndpointOption {
	return func(ep *endpoint) {
		// Store a copy of the bindings as generic data to pass to the driver
		pbs := make([]types.PortBinding, len(portBindings))
		copy(pbs, portBindings)
		ep.generic[netlabel.PortMap] = pbs
	}
}

// CreateOptionAnonymous function returns an option setter for setting
// this endpoint as anonymous
func CreateOptionAnonymous() EndpointOption {
	return func(ep *endpoint) {
		ep.anonymous = true
	}
}

// CreateOptionDisableResolution function returns an option setter to indicate
// this endpoint doesn't want embedded DNS server functionality
func CreateOptionDisableResolution() EndpointOption {
	return func(ep *endpoint) {
		ep.disableResolution = true
	}
}

//CreateOptionAlias function returns an option setter for setting endpoint alias
func CreateOptionAlias(name string, alias string) EndpointOption {
	return func(ep *endpoint) {
		if ep.aliases == nil {
			ep.aliases = make(map[string]string)
		}
		ep.aliases[alias] = name
	}
}

// CreateOptionService function returns an option setter for setting service binding configuration
func CreateOptionService(name, id string, vip net.IP, ingressPorts []*PortConfig, aliases []string) EndpointOption {
	return func(ep *endpoint) {
		ep.svcName = name
		ep.svcID = id
		ep.virtualIP = vip
		ep.ingressPorts = ingressPorts
		ep.svcAliases = aliases
	}
}

//CreateOptionMyAlias function returns an option setter for setting endpoint's self alias
func CreateOptionMyAlias(alias string) EndpointOption {
	return func(ep *endpoint) {
		ep.myAliases = append(ep.myAliases, alias)
	}
}

// JoinOptionPriority function returns an option setter for priority option to
// be passed to the endpoint.Join() method.
func JoinOptionPriority(ep Endpoint, prio int) EndpointOption {
	return func(ep *endpoint) {
		// ep lock already acquired
		c := ep.network.getController()
		c.Lock()
		sb, ok := c.sandboxes[ep.sandboxID]
		c.Unlock()
		if !ok {
			log.Errorf("Could not set endpoint priority value during Join to endpoint %s: No sandbox id present in endpoint", ep.id)
			return
		}
		sb.epPriority[ep.id] = prio
	}
}

func (ep *endpoint) DataScope() string {
	return ep.getNetwork().DataScope()
}

func (ep *endpoint) assignAddress(ipam ipamapi.Ipam, assignIPv4, assignIPv6 bool) error {
	var err error

	n := ep.getNetwork()
<<<<<<< HEAD
	if n.hasSpecialDriver() {
=======
	if n.Type() == "host" || n.Type() == "null" || n.Type() == "routed" {
		log.Debugf("Not assigning addresses for endpoint %s", ep.Name())
>>>>>>> 031d189b
		return nil
	}

	log.Debugf("Assigning addresses for endpoint %s's interface on network %s", ep.Name(), n.Name())

	if assignIPv4 {
		if err = ep.assignAddressVersion(4, ipam); err != nil {
			return err
		}
	}

	if assignIPv6 {
		err = ep.assignAddressVersion(6, ipam)
	}

	return err
}

func (ep *endpoint) assignAddressVersion(ipVer int, ipam ipamapi.Ipam) error {
	var (
		poolID  *string
		address **net.IPNet
		prefAdd net.IP
		progAdd net.IP
	)

	n := ep.getNetwork()
	switch ipVer {
	case 4:
		poolID = &ep.iface.v4PoolID
		address = &ep.iface.addr
		prefAdd = ep.prefAddress
	case 6:
		poolID = &ep.iface.v6PoolID
		address = &ep.iface.addrv6
		prefAdd = ep.prefAddressV6
	default:
		return types.InternalErrorf("incorrect ip version number passed: %d", ipVer)
	}

	ipInfo := n.getIPInfo(ipVer)

	// ipv6 address is not mandatory
	if len(ipInfo) == 0 && ipVer == 6 {
		return nil
	}

	// The address to program may be chosen by the user or by the network driver in one specific
	// case to support backward compatibility with `docker daemon --fixed-cidrv6` use case
	if prefAdd != nil {
		progAdd = prefAdd
	} else if *address != nil {
		progAdd = (*address).IP
	}

	for _, d := range ipInfo {
		if progAdd != nil && !d.Pool.Contains(progAdd) {
			continue
		}
		addr, _, err := ipam.RequestAddress(d.PoolID, progAdd, ep.ipamOptions)
		if err == nil {
			ep.Lock()
			*address = addr
			*poolID = d.PoolID
			ep.Unlock()
			return nil
		}
		if err != ipamapi.ErrNoAvailableIPs || progAdd != nil {
			return err
		}
	}
	if progAdd != nil {
		return types.BadRequestErrorf("Invalid address %s: It does not belong to any of this network's subnets", prefAdd)
	}
	return fmt.Errorf("no available IPv%d addresses on this network's address pools: %s (%s)", ipVer, n.Name(), n.ID())
}

func (ep *endpoint) releaseAddress() {
	n := ep.getNetwork()
<<<<<<< HEAD
	if n.hasSpecialDriver() {
=======
	if n.Type() == "host" || n.Type() == "null" || n.Type() == "routed" {
>>>>>>> 031d189b
		return
	}

	log.Debugf("Releasing addresses for endpoint %s's interface on network %s", ep.Name(), n.Name())

	ipam, _, err := n.getController().getIPAMDriver(n.ipamType)
	if err != nil {
		log.Warnf("Failed to retrieve ipam driver to release interface address on delete of endpoint %s (%s): %v", ep.Name(), ep.ID(), err)
		return
	}

	if ep.iface.addr != nil {
		if err := ipam.ReleaseAddress(ep.iface.v4PoolID, ep.iface.addr.IP); err != nil {
			log.Warnf("Failed to release ip address %s on delete of endpoint %s (%s): %v", ep.iface.addr.IP, ep.Name(), ep.ID(), err)
		}
	}

	if ep.iface.addrv6 != nil && ep.iface.addrv6.IP.IsGlobalUnicast() {
		if err := ipam.ReleaseAddress(ep.iface.v6PoolID, ep.iface.addrv6.IP); err != nil {
			log.Warnf("Failed to release ip address %s on delete of endpoint %s (%s): %v", ep.iface.addrv6.IP, ep.Name(), ep.ID(), err)
		}
	}
}

func (c *controller) cleanupLocalEndpoints() {
	// Get used endpoints
	eps := make(map[string]interface{})
	for _, sb := range c.sandboxes {
		for _, ep := range sb.endpoints {
			eps[ep.id] = true
		}
	}
	nl, err := c.getNetworksForScope(datastore.LocalScope)
	if err != nil {
		log.Warnf("Could not get list of networks during endpoint cleanup: %v", err)
		return
	}

	for _, n := range nl {
		epl, err := n.getEndpointsFromStore()
		if err != nil {
			log.Warnf("Could not get list of endpoints in network %s during endpoint cleanup: %v", n.name, err)
			continue
		}

		for _, ep := range epl {
			if _, ok := eps[ep.id]; ok {
				continue
			}
			log.Infof("Removing stale endpoint %s (%s)", ep.name, ep.id)
			if err := ep.Delete(true); err != nil {
				log.Warnf("Could not delete local endpoint %s during endpoint cleanup: %v", ep.name, err)
			}
		}

		epl, err = n.getEndpointsFromStore()
		if err != nil {
			log.Warnf("Could not get list of endpoints in network %s for count update: %v", n.name, err)
			continue
		}

		epCnt := n.getEpCnt().EndpointCnt()
		if epCnt != uint64(len(epl)) {
			log.Infof("Fixing inconsistent endpoint_cnt for network %s. Expected=%d, Actual=%d", n.name, len(epl), epCnt)
			n.getEpCnt().setCnt(uint64(len(epl)))
		}
	}
}<|MERGE_RESOLUTION|>--- conflicted
+++ resolved
@@ -500,13 +500,10 @@
 		return err
 	}
 
-<<<<<<< HEAD
 	if e := ep.addToCluster(); e != nil {
 		log.Errorf("Could not update state for endpoint %s into cluster: %v", ep.Name(), e)
 	}
 
-=======
->>>>>>> 031d189b
 	if sb.needDefaultGW() && sb.getEndpointInGWNetwork() == nil {
 		return sb.setupDefaultGW()
 	}
@@ -539,7 +536,9 @@
 			}
 		}
 
-<<<<<<< HEAD
+		if sb.resolver != nil {
+			sb.resolver.FlushExtServers()
+		}
 	}
 
 	if !sb.needDefaultGW() {
@@ -549,20 +548,6 @@
 		}
 	}
 
-=======
-		if sb.resolver != nil {
-			sb.resolver.FlushExtServers()
-		}
-	}
-
-	if !sb.needDefaultGW() {
-		if err := sb.clearDefaultGW(); err != nil {
-			log.Warnf("Failure while disconnecting sandbox %s (%s) from gateway network: %v",
-				sb.ID(), sb.ContainerID(), err)
-		}
-	}
-
->>>>>>> 031d189b
 	return nil
 }
 
@@ -732,8 +717,6 @@
 			log.Warnf("Failure while disconnecting sandbox %s (%s) from gateway network: %v",
 				sb.ID(), sb.ContainerID(), err)
 		}
-<<<<<<< HEAD
-=======
 	}
 
 	return nil
@@ -746,7 +729,6 @@
 
 	if locator == "" {
 		return fmt.Errorf("invalid endpoint locator identifier")
->>>>>>> 031d189b
 	}
 
 	return nil
@@ -996,12 +978,8 @@
 	var err error
 
 	n := ep.getNetwork()
-<<<<<<< HEAD
-	if n.hasSpecialDriver() {
-=======
-	if n.Type() == "host" || n.Type() == "null" || n.Type() == "routed" {
+	if n.hasSpecialDriver() || n.Type() == "routed" {
 		log.Debugf("Not assigning addresses for endpoint %s", ep.Name())
->>>>>>> 031d189b
 		return nil
 	}
 
@@ -1081,11 +1059,7 @@
 
 func (ep *endpoint) releaseAddress() {
 	n := ep.getNetwork()
-<<<<<<< HEAD
-	if n.hasSpecialDriver() {
-=======
-	if n.Type() == "host" || n.Type() == "null" || n.Type() == "routed" {
->>>>>>> 031d189b
+	if n.hasSpecialDriver() || n.Type() == "routed" {
 		return
 	}
 
