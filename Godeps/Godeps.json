--- conflicted
+++ resolved
@@ -83,7 +83,6 @@
 		},
 		{
 			"ImportPath": "github.com/docker/docker/opts",
-<<<<<<< HEAD
 			"Comment": "v1.4.1-11716-g24076ed",
 			"Rev": "24076ed4d9c82d387029b8a65e21873db5676f6a"
 		},
@@ -186,110 +185,6 @@
 			"ImportPath": "github.com/docker/docker/pkg/tlsconfig",
 			"Comment": "v1.4.1-11716-g24076ed",
 			"Rev": "24076ed4d9c82d387029b8a65e21873db5676f6a"
-=======
-			"Comment": "v1.4.1-11287-geaf138a",
-			"Rev": "eaf138af1fba339d13bc4cccd75e61e37603a51a"
-		},
-		{
-			"ImportPath": "github.com/docker/docker/pkg/discovery",
-			"Comment": "v1.4.1-11287-geaf138a",
-			"Rev": "eaf138af1fba339d13bc4cccd75e61e37603a51a"
-		},
-		{
-			"ImportPath": "github.com/docker/docker/pkg/discovery/kv",
-			"Comment": "v1.4.1-11287-geaf138a",
-			"Rev": "eaf138af1fba339d13bc4cccd75e61e37603a51a"
-		},
-		{
-			"ImportPath": "github.com/docker/docker/pkg/homedir",
-			"Comment": "v1.4.1-11287-geaf138a",
-			"Rev": "eaf138af1fba339d13bc4cccd75e61e37603a51a"
-		},
-		{
-			"ImportPath": "github.com/docker/docker/pkg/ioutils",
-			"Comment": "v1.4.1-11287-geaf138a",
-			"Rev": "eaf138af1fba339d13bc4cccd75e61e37603a51a"
-		},
-		{
-			"ImportPath": "github.com/docker/docker/pkg/longpath",
-			"Comment": "v1.4.1-11287-geaf138a",
-			"Rev": "eaf138af1fba339d13bc4cccd75e61e37603a51a"
-		},
-		{
-			"ImportPath": "github.com/docker/docker/pkg/mflag",
-			"Comment": "v1.4.1-11287-geaf138a",
-			"Rev": "eaf138af1fba339d13bc4cccd75e61e37603a51a"
-		},
-		{
-			"ImportPath": "github.com/docker/docker/pkg/mount",
-			"Comment": "v1.4.1-11287-geaf138a",
-			"Rev": "eaf138af1fba339d13bc4cccd75e61e37603a51a"
-		},
-		{
-			"ImportPath": "github.com/docker/docker/pkg/parsers/kernel",
-			"Comment": "v1.4.1-11287-geaf138a",
-			"Rev": "eaf138af1fba339d13bc4cccd75e61e37603a51a"
-		},
-		{
-			"ImportPath": "github.com/docker/docker/pkg/plugins",
-			"Comment": "v1.4.1-11287-geaf138a",
-			"Rev": "eaf138af1fba339d13bc4cccd75e61e37603a51a"
-		},
-		{
-			"ImportPath": "github.com/docker/docker/pkg/plugins/transport",
-			"Comment": "v1.4.1-11287-geaf138a",
-			"Rev": "eaf138af1fba339d13bc4cccd75e61e37603a51a"
-		},
-		{
-			"ImportPath": "github.com/docker/docker/pkg/proxy",
-			"Comment": "v1.4.1-11287-geaf138a",
-			"Rev": "eaf138af1fba339d13bc4cccd75e61e37603a51a"
-		},
-		{
-			"ImportPath": "github.com/docker/docker/pkg/random",
-			"Comment": "v1.4.1-11287-geaf138a",
-			"Rev": "eaf138af1fba339d13bc4cccd75e61e37603a51a"
-		},
-		{
-			"ImportPath": "github.com/docker/docker/pkg/reexec",
-			"Comment": "v1.4.1-11287-geaf138a",
-			"Rev": "eaf138af1fba339d13bc4cccd75e61e37603a51a"
-		},
-		{
-			"ImportPath": "github.com/docker/docker/pkg/signal",
-			"Comment": "v1.4.1-11287-geaf138a",
-			"Rev": "eaf138af1fba339d13bc4cccd75e61e37603a51a"
-		},
-		{
-			"ImportPath": "github.com/docker/docker/pkg/stringid",
-			"Comment": "v1.4.1-11287-geaf138a",
-			"Rev": "eaf138af1fba339d13bc4cccd75e61e37603a51a"
-		},
-		{
-			"ImportPath": "github.com/docker/docker/pkg/symlink",
-			"Comment": "v1.4.1-11287-geaf138a",
-			"Rev": "eaf138af1fba339d13bc4cccd75e61e37603a51a"
-		},
-		{
-			"ImportPath": "github.com/docker/docker/pkg/system",
-			"Comment": "v1.4.1-11287-geaf138a",
-			"Rev": "eaf138af1fba339d13bc4cccd75e61e37603a51a"
-		},
-		{
-			"ImportPath": "github.com/docker/docker/pkg/term",
-			"Comment": "v1.4.1-11287-geaf138a",
-			"Rev": "eaf138af1fba339d13bc4cccd75e61e37603a51a"
-		},
-		{
-			"ImportPath": "github.com/docker/docker/pkg/term/windows",
-			"Comment": "v1.4.1-11287-geaf138a",
-			"Rev": "eaf138af1fba339d13bc4cccd75e61e37603a51a"
-		},
-		{
-			"ImportPath": "github.com/docker/docker/pkg/tlsconfig",
-			"Comment": "v1.4.1-11287-geaf138a",
-			"Rev": "eaf138af1fba339d13bc4cccd75e61e37603a51a"
->>>>>>> 031d189b
 		},
 		{
 			"ImportPath": "github.com/docker/go-connections/sockets",
